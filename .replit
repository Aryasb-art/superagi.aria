modules = ["python-3.12", "nodejs-20", "web", "bash"]
run = "uvicorn main:app --host 0.0.0.0 --port 5000"

[nix]
channel = "stable-24_05"
packages = ["cacert", "cargo", "freetype", "glibcLocales", "libffi", "libiconv", "libxcrypt", "lsof", "openssl", "pkg-config", "postgresql", "rdkafka", "rustc", "xcodebuild", "zlib"]

[deployment]
<<<<<<< HEAD
run = ["sh", "-c", "cd gui && node .next/standalone/server.js"]
build = ["sh", "-c", "cd gui && npm install && npm run build"]

[[ports]]
localPort = 5000
externalPort = 80
=======
run = "uvicorn main:app --host 0.0.0.0 --port 5000"

[workflows]
runButton = "Persian UI Fixed Server"

[[workflows.workflow]]
name = "Aria MVP"
author = 44656348
mode = "sequential"

[[workflows.workflow.tasks]]
task = "shell.exec"
args = "python aria_mvp_runner.py --mode interactive"

[[workflows.workflow]]
name = "Persian UI Server"
author = 44656348
mode = "sequential"

[[workflows.workflow.tasks]]
task = "shell.exec"
args = "uvicorn main:app --host 0.0.0.0 --port 8000 --reload"

[[workflows.workflow]]
name = "Aria MVP Fixed"
author = 44656348
mode = "sequential"

[[workflows.workflow.tasks]]
task = "shell.exec"
args = "python aria_mvp_runner.py --mode interactive"

[[workflows.workflow]]
name = "Persian UI Server Fixed"
author = 44656348
mode = "parallel"

[[workflows.workflow.tasks]]
task = "shell.exec"
args = "lsof -ti:5000 | xargs -r kill -9"

[[workflows.workflow.tasks]]
task = "shell.exec"
args = "python -c \"import pydantic; print(f'Pydantic version: {pydantic.VERSION}')\""

[[workflows.workflow.tasks]]
task = "shell.exec"
args = "uvicorn main:app --host 0.0.0.0 --port 5000 --reload"

[[workflows.workflow]]
name = "Test Fixed FastAPI"
author = 44656348
mode = "sequential"

[[workflows.workflow.tasks]]
task = "shell.exec"
args = "python -c \"import pydantic; print(f'Pydantic version: {pydantic.VERSION}')\""

[[workflows.workflow.tasks]]
task = "shell.exec"
args = "python -c \"import fastapi; print('FastAPI imported successfully')\""

[[workflows.workflow.tasks]]
task = "shell.exec"
args = "uvicorn main:app --host 0.0.0.0 --port 8000 --reload"

[[workflows.workflow]]
name = "Persian UI Fixed Server"
author = 44656348
mode = "sequential"

[[workflows.workflow.tasks]]
task = "shell.exec"
args = 'pkill -f "uvicorn\|python.*main\.py" || true'

[[workflows.workflow.tasks]]
task = "shell.exec"
args = "sleep 1"

[[workflows.workflow.tasks]]
task = "shell.exec"
args = "lsof -ti:5000 | xargs -r kill -9 || true"

[[workflows.workflow.tasks]]
task = "shell.exec"
args = "sleep 1"

[[workflows.workflow.tasks]]
task = "shell.exec"
args = "python main.py"

[[ports]]
localPort = 5000
externalPort = 80

[[ports]]
localPort = 8000
>>>>>>> ac091ff4
<|MERGE_RESOLUTION|>--- conflicted
+++ resolved
@@ -6,14 +6,6 @@
 packages = ["cacert", "cargo", "freetype", "glibcLocales", "libffi", "libiconv", "libxcrypt", "lsof", "openssl", "pkg-config", "postgresql", "rdkafka", "rustc", "xcodebuild", "zlib"]
 
 [deployment]
-<<<<<<< HEAD
-run = ["sh", "-c", "cd gui && node .next/standalone/server.js"]
-build = ["sh", "-c", "cd gui && npm install && npm run build"]
-
-[[ports]]
-localPort = 5000
-externalPort = 80
-=======
 run = "uvicorn main:app --host 0.0.0.0 --port 5000"
 
 [workflows]
@@ -110,5 +102,4 @@
 externalPort = 80
 
 [[ports]]
-localPort = 8000
->>>>>>> ac091ff4
+localPort = 8000